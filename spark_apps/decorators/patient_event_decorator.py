import math
from abc import ABC, abstractmethod

import numpy as np
from pyspark.sql import DataFrame
from pyspark.sql import functions as F, Window as W, types as T

from const.common import MEASUREMENT, CATEGORICAL_MEASUREMENT


class PatientEventDecorator(ABC):
    def __init__(
            self,
            *args,
            **kwargs
    ):
        pass

    @abstractmethod
    def decorate(self, patient_event):
        pass


class PatientEventBaseDecorator(
    PatientEventDecorator
):
    def decorate(
            self,
            patient_event: DataFrame
    ):
        # Convert Date to days since epoch
        days_since_epoch_udf = (F.unix_timestamp('date') / F.lit(24 * 60 * 60)).cast('int')
        weeks_since_epoch_udf = (F.unix_timestamp('date') / F.lit(24 * 60 * 60 * 7)).cast('int')
        visit_date_udf = F.first('days_since_epoch').over(
            W.partitionBy('cohort_member_id', 'person_id', 'visit_occurrence_id').orderBy(
                'days_since_epoch'))

        visit_rank_udf = F.dense_rank().over(
            W.partitionBy('cohort_member_id', 'person_id').orderBy('visit_start_date'))
        visit_segment_udf = F.col('visit_rank_order') % F.lit(2) + 1

        patient_event = patient_event \
            .withColumn('priority', F.lit(0)) \
            .withColumn('days_since_epoch', days_since_epoch_udf) \
            .withColumn('date_in_week', weeks_since_epoch_udf) \
            .withColumn('visit_start_date', visit_date_udf) \
            .withColumn('visit_rank_order', visit_rank_udf) \
            .withColumn('visit_segment', visit_segment_udf) \
            .withColumn('concept_value_mask', (F.col('domain') == MEASUREMENT).cast('int')) \
            .withColumn('mlm_skip_value',
                        (F.col('domain').isin([MEASUREMENT, CATEGORICAL_MEASUREMENT])).cast('int'))

<<<<<<< HEAD
        if not patient_event.schema.fieldNames.contains('concept_value'):
=======
        if 'concept_value' not in patient_event.schema.fieldNames():
>>>>>>> 479b38a5
            patient_event = patient_event.withColumn('concept_value', F.lit(-1.0))

        return patient_event


class PatientEventAttDecorator(PatientEventDecorator):
    def __init__(
            self,
            include_visit_type,
            exclude_visit_tokens
    ):
        self._include_visit_type = include_visit_type
        self._exclude_visit_tokens = exclude_visit_tokens

    def decorate(
            self,
            patient_event: DataFrame
    ):
        # Udf for identifying the earliest date associated with a visit_occurrence_id
        visit_start_date_udf = F.first('date').over(
            W.partitionBy('cohort_member_id', 'person_id', 'visit_occurrence_id').orderBy('date'))

        # Udf for identifying the latest date associated with a visit_occurrence_id
        visit_end_date_udf = F.first('date').over(
            W.partitionBy('cohort_member_id', 'person_id', 'visit_occurrence_id').orderBy(
                F.col('date').desc()))

        # Udf for identifying the first concept
        first_concept_rank_udf = F.row_number().over(
            W.partitionBy('cohort_member_id', 'person_id', 'visit_occurrence_id').orderBy('date')
        )

        # Udf for identifying the last concept
        last_concept_rank_udf = F.row_number().over(
            W.partitionBy('cohort_member_id', 'person_id', 'visit_occurrence_id').orderBy(
                F.desc('date'))
        )

        visit_start_events = patient_event.withColumn('date', visit_start_date_udf) \
            .withColumn('standard_concept_id', F.lit('VS')) \
            .withColumn('domain', F.lit('visit')) \
            .withColumn('concept_value', F.lit(-1)) \
            .withColumn('rank', first_concept_rank_udf) \
            .withColumn('priority', F.lit(-2)) \
            .where('rank = 1') \
            .drop('rank').distinct()

        visit_end_events = patient_event.withColumn('date', visit_end_date_udf) \
            .withColumn('standard_concept_id', F.lit('VE')) \
            .withColumn('domain', F.lit('visit')) \
            .withColumn('concept_value', F.lit(-1)) \
            .withColumn('rank', last_concept_rank_udf) \
            .withColumn('priority', F.lit(1)) \
            .where('rank = 1') \
            .drop('rank').distinct()

        # Convert Date to days since epoch
        days_since_epoch_udf = (F.unix_timestamp('date') / F.lit(24 * 60 * 60)).cast('int')
        # Get the prev days_since_epoch
        prev_days_since_epoch_udf = F.lag('days_since_epoch').over(
            W.partitionBy('cohort_member_id', 'person_id').orderBy('date', 'priority',
                                                                   'visit_occurrence_id'))
        # Compute the time difference between the current record and the previous record
        time_delta_udf = F.when(F.col('prev_days_since_epoch').isNull(), 0).otherwise(
            F.col('days_since_epoch') - F.col('prev_days_since_epoch'))

        # Udf for calculating the time token
        time_token_udf = F.udf(time_token_func, T.StringType())

        patient_event = patient_event.union(visit_start_events).union(visit_end_events) \
            .withColumn('days_since_epoch', days_since_epoch_udf) \
            .withColumn('prev_days_since_epoch', prev_days_since_epoch_udf) \
            .withColumn('time_delta', time_delta_udf) \
            .withColumn('time_token', time_token_udf('time_delta'))

        time_token_insertions = patient_event.where('standard_concept_id = "VS"') \
            .withColumn('standard_concept_id', F.col('time_token')) \
            .withColumn('priority', F.lit(-3)) \
            .withColumn('visit_segment', F.lit(0)) \
            .withColumn('date_in_week', F.lit(0)) \
            .withColumn('age', F.lit(-1)) \
            .withColumn('visit_concept_id', F.lit(0)) \
            .where('prev_days_since_epoch IS NOT NULL')

        patient_event = patient_event.union(time_token_insertions).distinct() \
            .drop('prev_days_since_epoch',
                  'time_delta',
                  'time_token')

        if self._include_visit_type:
            # insert visit type after the VS token
            visit_type_tokens = patient_event.where('standard_concept_id = "VS"') \
                .withColumn('standard_concept_id', F.col('visit_concept_id').cast(T.StringType())) \
                .withColumn('priority', F.lit(-1))
            patient_event = patient_event.union(visit_type_tokens)

        if self._exclude_visit_tokens:
            patient_event = patient_event.filter(
                ~F.col('standard_concept_id').isin(['VS', 'VE']))

        return patient_event


class DemographicPromptDecorator(
    PatientEventDecorator
):
    def __init__(
            self,
            patient_demographic
    ):
        self._patient_demographic = patient_demographic

    def decorate(
            self,
            patient_event: DataFrame
    ):
        if self._patient_demographic is None:
            return patient_event

        # Get the first token of the patient history
        first_token_udf = F.row_number().over(
            W.partitionBy('cohort_member_id', 'person_id').orderBy(
                'date', 'priority'
            )
        )

        patient_first_token = patient_event \
            .withColumn('token_order', first_token_udf) \
            .where('token_order = 1') \
            .drop('token_order')

        # Udf for identifying the earliest date associated with a visit_occurrence_id
        sequence_start_year_token = patient_first_token \
            .withColumn('standard_concept_id',
                        F.concat(F.lit('year:'), F.year('date').cast(T.StringType()))) \
            .withColumn('priority', F.lit(-10)) \
            .withColumn('visit_segment', F.lit(0)) \
            .withColumn('date_in_week', F.lit(0)) \
            .withColumn('age', F.lit(-1))

        age_at_first_visit_udf = F.ceil(
            F.months_between(F.col('date'), F.col('birth_datetime')) / F.lit(12)
        )
        sequence_age_token = sequence_start_year_token \
            .withColumn('standard_concept_id',
                        F.concat(F.lit('age:'), age_at_first_visit_udf.cast(T.StringType()))) \
            .withColumn('priority', F.lit(-9))

        sequence_gender_token = self._patient_demographic.select(
            F.col('person_id'),
            F.col('gender_concept_id')
        ).join(
            sequence_start_year_token,
            'person_id'
        ).withColumn(
            'standard_concept_id',
            F.col('gender_concept_id').cast(T.StringType())
        ).withColumn('priority', F.lit(-8)).drop('gender_concept_id')

        sequence_race_token = self._patient_demographic.select(
            F.col('person_id'),
            F.col('race_concept_id')
        ).join(
            sequence_start_year_token,
            'person_id'
        ).withColumn(
            'standard_concept_id',
            F.col('race_concept_id').cast(T.StringType())
        ).withColumn('priority', F.lit(-7)).drop('race_concept_id')

        patient_event = patient_event.union(sequence_start_year_token)
        patient_event = patient_event.union(sequence_age_token)
        patient_event = patient_event.union(sequence_gender_token)
        patient_event = patient_event.union(sequence_race_token)

        return patient_event


def time_token_func(time_delta):
    if np.isnan(time_delta):
        return None
    if time_delta < 0:
        return 'W-1'
    if time_delta < 28:
        return f'W{str(math.floor(time_delta / 7))}'
    if time_delta < 360:
        return f'M{str(math.floor(time_delta / 30))}'
    return 'LT'<|MERGE_RESOLUTION|>--- conflicted
+++ resolved
@@ -50,13 +50,8 @@
             .withColumn('mlm_skip_value',
                         (F.col('domain').isin([MEASUREMENT, CATEGORICAL_MEASUREMENT])).cast('int'))
 
-<<<<<<< HEAD
-        if not patient_event.schema.fieldNames.contains('concept_value'):
-=======
         if 'concept_value' not in patient_event.schema.fieldNames():
->>>>>>> 479b38a5
             patient_event = patient_event.withColumn('concept_value', F.lit(-1.0))
-
         return patient_event
 
 
